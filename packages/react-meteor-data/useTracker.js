/* global Meteor, Package, Tracker */
import React, { useReducer, useEffect, useRef } from 'react';

// Use React.warn() if available (should ship in React 16.9).
const warn = React.warn || console.warn.bind(console);

// Warns if data is a Mongo.Cursor or a POJO containing a Mongo.Cursor.
function checkCursor(data) {
  let shouldWarn = false;
  if (Package.mongo && Package.mongo.Mongo && data && typeof data === 'object') {
    if (data instanceof Package.mongo.Mongo.Cursor) {
      shouldWarn = true;
    } else if (Object.getPrototypeOf(data) === Object.prototype) {
      Object.keys(data).forEach((key) => {
        if (data[key] instanceof Package.mongo.Mongo.Cursor) {
          shouldWarn = true;
        }
      });
    }
  }
  if (shouldWarn) {
    warn(
      'Warning: your reactive function is returning a Mongo cursor. '
      + 'This value will not be reactive. You probably want to call '
      + '`.fetch()` on the cursor before returning it.'
    );
  }
}

// taken from https://github.com/facebook/react/blob/
// 34ce57ae751e0952fd12ab532a3e5694445897ea/packages/shared/objectIs.js
function is(x, y) {
  return (
    (x === y && (x !== 0 || 1 / x === 1 / y))
    || (x !== x && y !== y) // eslint-disable-line no-self-compare
  );
}

// inspired by https://github.com/facebook/react/blob/
// 34ce57ae751e0952fd12ab532a3e5694445897ea/packages/
// react-reconciler/src/ReactFiberHooks.js#L307-L354
// used to replicate dep change behavior and stay consistent
// with React.useEffect()
function areHookInputsEqual(nextDeps, prevDeps) {
  if (prevDeps === null || prevDeps === undefined || !Array.isArray(prevDeps)) {
    return false;
  }

  if (nextDeps === null || nextDeps === undefined || !Array.isArray(nextDeps)) {
    // falsy deps is okay, but if deps is not falsy, it must be an array
    if (Meteor.isDevelopment && (nextDeps && !Array.isArray(nextDeps))) {
      warn(
        'Warning: useTracker expected an dependency value of '
        + `type array, null or undefined but got type of ${typeof nextDeps} instead.`
      );
    }
    return false;
  }

  const len = nextDeps.length;

  if (prevDeps.length !== len) {
    return false;
  }

  for (let i = 0; i < len; i++) {
    if (!is(nextDeps[i], prevDeps[i])) {
      return false;
    }
  }

  return true;
}

// Used to create a forceUpdate from useReducer. Forces update by
// incrementing a number whenever the dispatch method is invoked.
const fur = x => x + 1;

function useTracker(reactiveFn, deps, computationHandler) {
  const { current: refs } = useRef({});

  const [, forceUpdate] = useReducer(fur, 0);

  const dispose = () => {
    if (refs.computationCleanup) {
      refs.computationCleanup();
      delete refs.computationCleanup;
    }
    if (refs.computation) {
      refs.computation.stop();
      refs.computation = null;
    }
  };

  // this is called like at componentWillMount and componentWillUpdate equally
  // in order to support render calls with synchronous data from the reactive computation
  // if prevDeps or deps are not set areHookInputsEqual always returns false
  // and the reactive functions is always called
  if (!areHookInputsEqual(deps, refs.previousDeps)) {
    // if we are re-creating the computation, we need to stop the old one.
    dispose();

    // store the deps for comparison on next render
    refs.previousDeps = deps;

    const tracked = (c) => {
      const runReactiveFn = () => {
        const data = reactiveFn();
        if (Meteor.isDevelopment) checkCursor(data);
        refs.trackerData = data;
      };

      if (c === null || c.firstRun) {
        // If there is a computationHandler, pass it the computation, and store the
        // result, which may be a cleanup method.
        if (computationHandler) {
          const cleanupHandler = computationHandler(c);
          if (cleanupHandler) {
            if (Meteor.isDevelopment && typeof cleanupHandler !== 'function') {
              warn(
                'Warning: Computation handler should return a function '
                + 'to be used for cleanup or return nothing.'
              );
            }
            refs.computationCleanup = cleanupHandler;
          }
        }
        // This will capture data synchronously on first run (and after deps change).
        // Additional cycles will follow the normal computation behavior.
        runReactiveFn();
      } else {
        // If deps are anything other than an array, stop computation and let next render handle reactiveFn.
        if (deps === null || deps === undefined || !Array.isArray(deps)) {
          dispose();
        } else {
          runReactiveFn();
        }
        forceUpdate();
      }
    }

<<<<<<< HEAD
    // When rendering on the server, we don't want to use the Tracker.
    if (Meteor.isServer) {
      refs.computation = null;
      tracked(null);
    } else {
      // Use Tracker.nonreactive in case we are inside a Tracker Computation.
      // This can happen if someone calls `ReactDOM.render` inside a Computation.
      // In that case, we want to opt out of the normal behavior of nested
      // Computations, where if the outer one is invalidated or stopped,
      // it stops the inner one.
      refs.computation = Tracker.nonreactive(() => Tracker.autorun(tracked));
=======
  // stop the computation on unmount only
  useEffect(() => {
    // falsy deps is okay, but if deps is not falsy, it must be an array
    if (Meteor.isDevelopment && (deps && !Array.isArray(deps))) {
      warn(
        'Warning: useTracker expected an initial dependency value of '
        + `type array, null or undefined but got type of ${typeof deps} instead.`
      );
>>>>>>> f472e222
    }
  }

  // stop the computation on unmount
  useEffect(() => dispose, []);

  return refs.trackerData;
}

export default Meteor.isDevelopment
  ? (reactiveFn, deps, computationHandler) => {
    if (Meteor.isDevelopment) {
      if (typeof reactiveFn !== 'function') {
        warn(
          `Warning: useTracker expected a function in it's first argument `
          + `(reactiveFn), but got type of ${typeof reactiveFn}.`
        );
      }
      if (deps && !Array.isArray(deps)) {
        warn(
          `Warning: useTracker expected an array in it's second argument `
          + `(dependency), but got type of ${typeof deps}.`
        );
      }
      if (computationHandler && typeof computationHandler !== 'function') {
        warn(
          `Warning: useTracker expected a function in it's third argument`
          + `(computationHandler), but got type of ${typeof computationHandler}.`
        );
      }
    }
    return useTracker(reactiveFn, deps, computationHandler);
  }
  : useTracker;<|MERGE_RESOLUTION|>--- conflicted
+++ resolved
@@ -47,11 +47,10 @@
   }
 
   if (nextDeps === null || nextDeps === undefined || !Array.isArray(nextDeps)) {
-    // falsy deps is okay, but if deps is not falsy, it must be an array
-    if (Meteor.isDevelopment && (nextDeps && !Array.isArray(nextDeps))) {
+    if (Meteor.isDevelopment) {
       warn(
         'Warning: useTracker expected an dependency value of '
-        + `type array, null or undefined but got type of ${typeof nextDeps} instead.`
+        + `type array but got type of ${typeof nextDeps} instead.`
       );
     }
     return false;
@@ -139,7 +138,6 @@
       }
     }
 
-<<<<<<< HEAD
     // When rendering on the server, we don't want to use the Tracker.
     if (Meteor.isServer) {
       refs.computation = null;
@@ -151,16 +149,6 @@
       // Computations, where if the outer one is invalidated or stopped,
       // it stops the inner one.
       refs.computation = Tracker.nonreactive(() => Tracker.autorun(tracked));
-=======
-  // stop the computation on unmount only
-  useEffect(() => {
-    // falsy deps is okay, but if deps is not falsy, it must be an array
-    if (Meteor.isDevelopment && (deps && !Array.isArray(deps))) {
-      warn(
-        'Warning: useTracker expected an initial dependency value of '
-        + `type array, null or undefined but got type of ${typeof deps} instead.`
-      );
->>>>>>> f472e222
     }
   }
 
