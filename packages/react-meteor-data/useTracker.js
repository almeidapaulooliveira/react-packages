/* global Meteor, Package, Tracker */
import React, { useReducer, useEffect, useRef } from 'react';

// Use React.warn() if available (should ship in React 16.9).
const warn = React.warn || console.warn.bind(console);

// Warns if data is a Mongo.Cursor or a POJO containing a Mongo.Cursor.
function checkCursor(data) {
  let shouldWarn = false;
  if (Package.mongo && Package.mongo.Mongo && data && typeof data === 'object') {
    if (data instanceof Package.mongo.Mongo.Cursor) {
      shouldWarn = true;
    } else if (Object.getPrototypeOf(data) === Object.prototype) {
      Object.keys(data).forEach((key) => {
        if (data[key] instanceof Package.mongo.Mongo.Cursor) {
          shouldWarn = true;
        }
      });
    }
  }
  if (shouldWarn) {
    warn(
      'Warning: your reactive function is returning a Mongo cursor. '
      + 'This value will not be reactive. You probably want to call '
      + '`.fetch()` on the cursor before returning it.'
    );
  }
}

// taken from https://github.com/facebook/react/blob/
// 34ce57ae751e0952fd12ab532a3e5694445897ea/packages/shared/objectIs.js
function is(x, y) {
  return (
    (x === y && (x !== 0 || 1 / x === 1 / y))
    || (x !== x && y !== y) // eslint-disable-line no-self-compare
  );
}

// inspired by https://github.com/facebook/react/blob/
// 34ce57ae751e0952fd12ab532a3e5694445897ea/packages/
// react-reconciler/src/ReactFiberHooks.js#L307-L354
// used to replicate dep change behavior and stay consistent
// with React.useEffect()
function areHookInputsEqual(nextDeps, prevDeps) {
  if (prevDeps === null || prevDeps === undefined || !Array.isArray(prevDeps)) {
    return false;
  }

  if (!Array.isArray(nextDeps)) {
    if (Meteor.isDevelopment) {
      warn(
        'Warning: useTracker expected an dependency value of '
        + `type array but got type of ${typeof nextDeps} instead.`
      );
    }
    return false;
  }

  const len = nextDeps.length;

  if (prevDeps.length !== len) {
    return false;
  }

  for (let i = 0; i < len; i++) {
    if (!is(nextDeps[i], prevDeps[i])) {
      return false;
    }
  }

  return true;
}

// Used to create a forceUpdate from useReducer. Forces update by
// incrementing a number whenever the dispatch method is invoked.
const fur = x => x + 1;

function useTracker(reactiveFn, deps, computationHandler) {
  const { current: refs } = useRef({});

  const [, forceUpdate] = useReducer(fur, 0);

  const dispose = () => {
    if (refs.computationCleanup) {
      refs.computationCleanup();
      delete refs.computationCleanup;
    }
    if (refs.computation) {
      refs.computation.stop();
      refs.computation = null;
    }
  };

  // this is called like at componentWillMount and componentWillUpdate equally
  // in order to support render calls with synchronous data from the reactive computation
  // if prevDeps or deps are not set areHookInputsEqual always returns false
  // and the reactive functions is always called
  if (!areHookInputsEqual(deps, refs.previousDeps)) {
    // if we are re-creating the computation, we need to stop the old one.
    dispose();

    // store the deps for comparison on next render
    refs.previousDeps = deps;

<<<<<<< HEAD
    const tracked = (c) => {
      const runReactiveFn = () => {
        const data = reactiveFn();
        if (Meteor.isDevelopment) checkCursor(data);
        refs.trackerData = data;
      };

      if (c === null || c.firstRun) {
        // If there is a computationHandler, pass it the computation, and store the
        // result, which may be a cleanup method.
        if (computationHandler) {
          const cleanupHandler = computationHandler(c);
          if (cleanupHandler) {
            if (Meteor.isDevelopment && typeof cleanupHandler !== 'function') {
              warn(
                'Warning: Computation handler should return a function '
                + 'to be used for cleanup or return nothing.'
              );
            }
            refs.computationCleanup = cleanupHandler;
=======
    // Use Tracker.nonreactive in case we are inside a Tracker Computation.
    // This can happen if someone calls `ReactDOM.render` inside a Computation.
    // In that case, we want to opt out of the normal behavior of nested
    // Computations, where if the outer one is invalidated or stopped,
    // it stops the inner one.
    refs.computation = Tracker.nonreactive(() => (
      Tracker.autorun((c) => {
        const runReactiveFn = () => {
          const data = reactiveFn();
          if (Meteor.isDevelopment) checkCursor(data);
          refs.trackerData = data;
        };

        if (c.firstRun) {
          // This will capture data synchronously on first run (and after deps change).
          // Additional cycles will follow the normal computation behavior.
          runReactiveFn();
        } else {
          // If deps are anything other than an array, stop computation and let next render handle reactiveFn.
          if (deps === null || deps === undefined || !Array.isArray(deps)) {
            dispose();
          } else {
            runReactiveFn();
>>>>>>> 3e29ac54
          }
        }
        // This will capture data synchronously on first run (and after deps change).
        // Additional cycles will follow the normal computation behavior.
        runReactiveFn();
      } else {
        // If deps are falsy, stop computation and let next render handle reactiveFn.
        if (refs.previousDeps !== null && refs.previousDeps !== undefined
          && !Array.isArray(refs.previousDeps)) {
          dispose();
        } else {
          runReactiveFn();
        }
        forceUpdate();
      }
    }

<<<<<<< HEAD
    // When rendering on the server, we don't want to use the Tracker.
    if (Meteor.isServer) {
      refs.computation = null;
      tracked(null);
    } else {
      // Use Tracker.nonreactive in case we are inside a Tracker Computation.
      // This can happen if someone calls `ReactDOM.render` inside a Computation.
      // In that case, we want to opt out of the normal behavior of nested
      // Computations, where if the outer one is invalidated or stopped,
      // it stops the inner one.
      refs.computation = Tracker.nonreactive(() => Tracker.autorun(tracked));
=======
  // stop the computation on unmount only
  useEffect(() => {
    if (Meteor.isDevelopment
      && deps !== null && deps !== undefined
      && !Array.isArray(deps)) {
      warn(
        'Warning: useTracker expected an initial dependency value of '
        + `type array, null or undefined but got type of ${typeof deps} instead.`
      );
>>>>>>> 3e29ac54
    }
  }

  // stop the computation on unmount
  useEffect(() => dispose, []);

  return refs.trackerData;
}

export default Meteor.isDevelopment
  ? (reactiveFn, deps, computationHandler) => {
    if (Meteor.isDevelopment) {
      if (typeof reactiveFn !== 'function') {
        warn(
          `Warning: useTracker expected a function in it's first argument `
          + `(reactiveFn), but got type of ${typeof reactiveFn}.`
        );
      }
      if (deps && !Array.isArray(deps)) {
        warn(
          `Warning: useTracker expected an array in it's second argument `
          + `(dependency), but got type of ${typeof deps}.`
        );
      }
      if (computationHandler && typeof computationHandler !== 'function') {
        warn(
          `Warning: useTracker expected a function in it's third argument`
          + `(computationHandler), but got type of ${typeof computationHandler}.`
        );
      }
    }
    return useTracker(reactiveFn, deps, computationHandler);
  }
  : useTracker;<|MERGE_RESOLUTION|>--- conflicted
+++ resolved
@@ -102,7 +102,6 @@
     // store the deps for comparison on next render
     refs.previousDeps = deps;
 
-<<<<<<< HEAD
     const tracked = (c) => {
       const runReactiveFn = () => {
         const data = reactiveFn();
@@ -123,40 +122,14 @@
               );
             }
             refs.computationCleanup = cleanupHandler;
-=======
-    // Use Tracker.nonreactive in case we are inside a Tracker Computation.
-    // This can happen if someone calls `ReactDOM.render` inside a Computation.
-    // In that case, we want to opt out of the normal behavior of nested
-    // Computations, where if the outer one is invalidated or stopped,
-    // it stops the inner one.
-    refs.computation = Tracker.nonreactive(() => (
-      Tracker.autorun((c) => {
-        const runReactiveFn = () => {
-          const data = reactiveFn();
-          if (Meteor.isDevelopment) checkCursor(data);
-          refs.trackerData = data;
-        };
-
-        if (c.firstRun) {
-          // This will capture data synchronously on first run (and after deps change).
-          // Additional cycles will follow the normal computation behavior.
-          runReactiveFn();
-        } else {
-          // If deps are anything other than an array, stop computation and let next render handle reactiveFn.
-          if (deps === null || deps === undefined || !Array.isArray(deps)) {
-            dispose();
-          } else {
-            runReactiveFn();
->>>>>>> 3e29ac54
           }
         }
         // This will capture data synchronously on first run (and after deps change).
         // Additional cycles will follow the normal computation behavior.
         runReactiveFn();
       } else {
-        // If deps are falsy, stop computation and let next render handle reactiveFn.
-        if (refs.previousDeps !== null && refs.previousDeps !== undefined
-          && !Array.isArray(refs.previousDeps)) {
+        // If deps are anything other than an array, stop computation and let next render handle reactiveFn.
+        if (deps === null || deps === undefined || !Array.isArray(deps)) {
           dispose();
         } else {
           runReactiveFn();
@@ -165,7 +138,6 @@
       }
     }
 
-<<<<<<< HEAD
     // When rendering on the server, we don't want to use the Tracker.
     if (Meteor.isServer) {
       refs.computation = null;
@@ -177,17 +149,6 @@
       // Computations, where if the outer one is invalidated or stopped,
       // it stops the inner one.
       refs.computation = Tracker.nonreactive(() => Tracker.autorun(tracked));
-=======
-  // stop the computation on unmount only
-  useEffect(() => {
-    if (Meteor.isDevelopment
-      && deps !== null && deps !== undefined
-      && !Array.isArray(deps)) {
-      warn(
-        'Warning: useTracker expected an initial dependency value of '
-        + `type array, null or undefined but got type of ${typeof deps} instead.`
-      );
->>>>>>> 3e29ac54
     }
   }
 
